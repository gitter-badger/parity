--- conflicted
+++ resolved
@@ -35,17 +35,9 @@
 use ethcore::log_entry::LogEntry;
 use ethcore::filter::Filter as EthcoreFilter;
 use self::ethash::SeedHashCompute;
-<<<<<<< HEAD
 use v1::traits::Eth;
 use v1::types::{Block, BlockTransactions, BlockNumber, Bytes, SyncStatus, SyncInfo, Transaction, CallRequest, OptionalValue, Index, Filter, Log, Receipt};
 use v1::impls::dispatch_transaction;
-use util::keys::store::AccountProvider;
-=======
-use v1::traits::{Eth, EthFilter};
-use v1::types::{Block, BlockTransactions, BlockNumber, Bytes, SyncStatus, SyncInfo, Transaction, TransactionRequest, CallRequest, OptionalValue, Index, Filter, Log, Receipt};
-use v1::helpers::{PollFilter, PollManager};
-use v1::impls::{dispatch_transaction, sign_and_dispatch};
->>>>>>> 43348c16
 use serde;
 
 /// Eth rpc implementation.
@@ -500,26 +492,6 @@
 		})
 	}
 
-<<<<<<< HEAD
-=======
-	fn sign(&self, params: Params) -> Result<Value, Error> {
-		from_params::<(Address, H256)>(params).and_then(|(addr, msg)| {
-			to_value(&take_weak!(self.accounts).sign(&addr, &msg).unwrap_or(H520::zero()))
-		})
-	}
-
-	fn send_transaction(&self, params: Params) -> Result<Value, Error> {
-		from_params::<(TransactionRequest, )>(params)
-			.and_then(|(request, )| {
-				let accounts = take_weak!(self.accounts);
-				match accounts.account_secret(&request.from) {
-					Ok(secret) => sign_and_dispatch(&self.client, &self.miner, request, secret),
-					Err(_) => to_value(&H256::zero())
-				}
-		})
-	}
-
->>>>>>> 43348c16
 	fn send_raw_transaction(&self, params: Params) -> Result<Value, Error> {
 		from_params::<(Bytes, )>(params)
 			.and_then(|(raw_transaction, )| {
@@ -557,8 +529,6 @@
 				to_value(&r.map(|res| res.gas_used + res.refunded).unwrap_or(From::from(0)))
 			})
 	}
-<<<<<<< HEAD
-=======
 
 	fn compile_lll(&self, _: Params) -> Result<Value, Error> {
 		rpc_unimplemented!()
@@ -571,188 +541,4 @@
 	fn compile_solidity(&self, _: Params) -> Result<Value, Error> {
 		rpc_unimplemented!()
 	}
-}
-
-/// Eth filter rpc implementation.
-pub struct EthFilterClient<C, M> where
-	C: BlockChainClient,
-	M: MinerService {
-
-	client: Weak<C>,
-	miner: Weak<M>,
-	polls: Mutex<PollManager<PollFilter>>,
-}
-
-impl<C, M> EthFilterClient<C, M> where
-	C: BlockChainClient,
-	M: MinerService {
-
-	/// Creates new Eth filter client.
-	pub fn new(client: &Arc<C>, miner: &Arc<M>) -> Self {
-		EthFilterClient {
-			client: Arc::downgrade(client),
-			miner: Arc::downgrade(miner),
-			polls: Mutex::new(PollManager::new()),
-		}
-	}
-}
-
-impl<C, M> EthFilter for EthFilterClient<C, M> where
-	C: BlockChainClient + 'static,
-	M: MinerService + 'static {
-
-	fn new_filter(&self, params: Params) -> Result<Value, Error> {
-		from_params::<(Filter,)>(params)
-			.and_then(|(filter,)| {
-				let mut polls = self.polls.lock().unwrap();
-				let block_number = take_weak!(self.client).chain_info().best_block_number;
-				let id = polls.create_poll(PollFilter::Logs(block_number, Default::default(), filter));
-				to_value(&U256::from(id))
-			})
-	}
-
-	fn new_block_filter(&self, params: Params) -> Result<Value, Error> {
-		match params {
-			Params::None => {
-				let mut polls = self.polls.lock().unwrap();
-				let id = polls.create_poll(PollFilter::Block(take_weak!(self.client).chain_info().best_block_number));
-				to_value(&U256::from(id))
-			},
-			_ => Err(Error::invalid_params())
-		}
-	}
-
-	fn new_pending_transaction_filter(&self, params: Params) -> Result<Value, Error> {
-		match params {
-			Params::None => {
-				let mut polls = self.polls.lock().unwrap();
-				let pending_transactions = take_weak!(self.miner).pending_transactions_hashes();
-				let id = polls.create_poll(PollFilter::PendingTransaction(pending_transactions));
-
-				to_value(&U256::from(id))
-			},
-			_ => Err(Error::invalid_params())
-		}
-	}
-
-	fn filter_changes(&self, params: Params) -> Result<Value, Error> {
-		let client = take_weak!(self.client);
-		from_params::<(Index,)>(params)
-			.and_then(|(index,)| {
-				let mut polls = self.polls.lock().unwrap();
-				match polls.poll_mut(&index.value()) {
-					None => Ok(Value::Array(vec![] as Vec<Value>)),
-					Some(filter) => match *filter {
-						PollFilter::Block(ref mut block_number) => {
-							// + 1, cause we want to return hashes including current block hash.
-							let current_number = client.chain_info().best_block_number + 1;
-							let hashes = (*block_number..current_number).into_iter()
-								.map(BlockID::Number)
-								.filter_map(|id| client.block_hash(id))
-								.collect::<Vec<H256>>();
-
-							*block_number = current_number;
-
-							to_value(&hashes)
-						},
-						PollFilter::PendingTransaction(ref mut previous_hashes) => {
-							// get hashes of pending transactions
-							let current_hashes = take_weak!(self.miner).pending_transactions_hashes();
-
-							let new_hashes =
-							{
-								let previous_hashes_set = previous_hashes.iter().collect::<HashSet<_>>();
-
-								//	find all new hashes
-								current_hashes
-									.iter()
-									.filter(|hash| !previous_hashes_set.contains(hash))
-									.cloned()
-									.collect::<Vec<H256>>()
-							};
-
-							// save all hashes of pending transactions
-							*previous_hashes = current_hashes;
-
-							// return new hashes
-							to_value(&new_hashes)
-						},
-						PollFilter::Logs(ref mut block_number, ref mut previous_logs, ref filter) => {
-							// retrive the current block number
-							let current_number = client.chain_info().best_block_number;
-
-							// check if we need to check pending hashes
-							let include_pending = filter.to_block == Some(BlockNumber::Pending);
-
-							// build appropriate filter
-							let mut filter: EthcoreFilter = filter.clone().into();
-							filter.from_block = BlockID::Number(*block_number);
-							filter.to_block = BlockID::Latest;
-
-							// retrieve logs in range from_block..min(BlockID::Latest..to_block)
-							let mut logs = client.logs(filter.clone())
-								.into_iter()
-								.map(From::from)
-								.collect::<Vec<Log>>();
-
-							// additionally retrieve pending logs
-							if include_pending {
-								let pending_logs = pending_logs(take_weak!(self.miner).deref(), &filter);
-
-								// remove logs about which client was already notified about
-								let new_pending_logs: Vec<_> = pending_logs.iter()
-									.filter(|p| !previous_logs.contains(p))
-									.cloned()
-									.collect();
-
-								// save all logs retrieved by client
-								*previous_logs = pending_logs.into_iter().collect();
-
-								// append logs array with new pending logs
-								logs.extend(new_pending_logs);
-							}
-
-							// save current block number as next from block number
-							*block_number = current_number;
-
-							to_value(&logs)
-						}
-					}
-				}
-			})
-	}
-
-	fn filter_logs(&self, params: Params) -> Result<Value, Error> {
-		from_params::<(Index,)>(params)
-			.and_then(|(index,)| {
-				let mut polls = self.polls.lock().unwrap();
-				match polls.poll(&index.value()) {
-					Some(&PollFilter::Logs(ref _block_number, ref _previous_log, ref filter)) => {
-						let include_pending = filter.to_block == Some(BlockNumber::Pending);
-						let filter: EthcoreFilter = filter.clone().into();
-						let mut logs = take_weak!(self.client).logs(filter.clone())
-							.into_iter()
-							.map(From::from)
-							.collect::<Vec<Log>>();
-
-						if include_pending {
-							logs.extend(pending_logs(take_weak!(self.miner).deref(), &filter));
-						}
-
-						to_value(&logs)
-					},
-					// just empty array
-					_ => Ok(Value::Array(vec![] as Vec<Value>)),
-				}
-			})
-	}
-
-	fn uninstall_filter(&self, params: Params) -> Result<Value, Error> {
-		from_params::<(Index,)>(params)
-			.and_then(|(index,)| {
-				self.polls.lock().unwrap().remove_poll(&index.value());
-				to_value(&true)
-			})
-	}
->>>>>>> 43348c16
 }