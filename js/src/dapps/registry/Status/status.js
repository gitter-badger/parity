import React, { Component, PropTypes } from 'react';

import styles from './status.css';

export default class Status extends Component {

  static propTypes = {
    address: PropTypes.string,
    owner: PropTypes.string
  }

  render () {
    const { address, owner } = this.props;

    return (
      <div className={ styles.status }>
<<<<<<< HEAD
        <div className={ styles.address }>Registry at { address }</div>
        <div className={ styles.owner }>Owned by { owner }</div>
        <div className={ styles.fee }>Registration fee { api.util.fromWei(fee).toFixed(3) }ΞTH</div>
=======
        <div className={ styles.address }>Registry at <code>{ address }</code></div>
        <div className={ styles.owner }>Owned by <code>{ owner }</code></div>
>>>>>>> 0363af47
      </div>
    );
  }
}<|MERGE_RESOLUTION|>--- conflicted
+++ resolved
@@ -14,14 +14,8 @@
 
     return (
       <div className={ styles.status }>
-<<<<<<< HEAD
-        <div className={ styles.address }>Registry at { address }</div>
-        <div className={ styles.owner }>Owned by { owner }</div>
-        <div className={ styles.fee }>Registration fee { api.util.fromWei(fee).toFixed(3) }ΞTH</div>
-=======
         <div className={ styles.address }>Registry at <code>{ address }</code></div>
         <div className={ styles.owner }>Owned by <code>{ owner }</code></div>
->>>>>>> 0363af47
       </div>
     );
   }
