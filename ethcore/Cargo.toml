--- conflicted
+++ resolved
@@ -52,9 +52,6 @@
 default = []
 benches = []
 ipc = []
-<<<<<<< HEAD
 stratum = ["ethcore-stratum"]
-=======
 ethkey-cli = ["ethkey/cli"]
-ethstore-cli = ["ethstore/cli"]
->>>>>>> 28adfc32
+ethstore-cli = ["ethstore/cli"]