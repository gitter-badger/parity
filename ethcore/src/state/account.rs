--- conflicted
+++ resolved
@@ -19,11 +19,8 @@
 use std::collections::hash_map::Entry;
 use util::*;
 use pod_account::*;
-<<<<<<< HEAD
 use state;
-=======
 use rlp::*;
->>>>>>> e0feaa9d
 
 use std::cell::{Ref, RefCell};
 
@@ -311,12 +308,9 @@
 	use util::*;
 	use super::*;
 	use account_db::*;
-<<<<<<< HEAD
 	use state::backend;
 	use tests::helpers;
-=======
 	use rlp::*;
->>>>>>> e0feaa9d
 
 	#[test]
 	fn account_compress() {
